"""
Constants for use in our notebooks

These are just a way of avoiding overwriting and identifying data
as we update our different processing steps.
If you update the way something is done
and want to avoid overwriting your old data,
just update the ID in here
(because then the data will be written to a different file).
There are much more sophisticated ways this could be done,
but they also require more effort :)
"""

from pathlib import Path

DATA_ROOT = Path(__file__).parents[2] / "data"

# CEDS_PROCESSING_ID = "0011" # v_2025_03_11
CEDS_PROCESSING_ID = "0012"  # v_2025_03_18
CEDS_EXPECTED_NUMBER_OF_REGION_VARIABLE_PAIRS_IN_GLOBAL_HARMONIZATION = 0
# all domestic aviation is on the country-level since v_2025_03_18;
# 2 for v_2025_03_11; for v2024_07_08 this is also 2; see https://github.com/JGCRI/CEDS/issues/54

CAMS_PROCESSING_ID = "0010"

GFED_PROCESSING_ID = "0012"  # move BB4CMIP from CMIP6Plus:DRES-CMIP-BB4CMIP7-1-0 to CMIP7:DRES-CMIP-BB4CMIP7-2-0

GCB_PROCESSING_ID = "0010"

VELDERS_ET_AL_2022_PROCESSING_ID = "0010"

ADAM_ET_AL_2024_PROCESSING_ID = "0010"

WMO_2022_PROCESSING_ID = "0010"

EDGAR_PROCESSING_ID = "0010"

CMIP_CONCENTRATION_INVERSION_ID = "0012"

COMBINED_HISTORY_ID = "0021"

PRIMAP_HIST_PROCESSING_ID = "0001"

IAMC_REGION_PROCESSING_ID = "0020"

FOLLOWER_SCALING_FACTORS_ID = "0010"

SCENARIO_TIME_ID = "20250421-073104"

HARMONISATION_ID = "0020"

HARMONISATION_VALUES_ID = "0020"

INFILLING_SILICONE_ID = "0011"

INFILLING_WMO_ID = "0011"

INFILLING_LEFTOVERS_ID = "0011"

MAGICC_RUN_ID = "0020"

WORKFLOW_ID = "0020"

# Chosen to match the CMIP experiment ID
HISTORY_SCENARIO_NAME = "historical"

<<<<<<< HEAD
EDGAR_PROCESSING_ID = "0010"  # processed data received from Steve Smith
=======
EDGAR_PROCESSING_ID = "0010" # processed data received from Steve Smith 

FAO_PROCESSING_ID = "0010" # processed data received from Steve Smith
>>>>>>> a00e5efa
<|MERGE_RESOLUTION|>--- conflicted
+++ resolved
@@ -64,10 +64,6 @@
 # Chosen to match the CMIP experiment ID
 HISTORY_SCENARIO_NAME = "historical"
 
-<<<<<<< HEAD
 EDGAR_PROCESSING_ID = "0010"  # processed data received from Steve Smith
-=======
-EDGAR_PROCESSING_ID = "0010" # processed data received from Steve Smith 
 
-FAO_PROCESSING_ID = "0010" # processed data received from Steve Smith
->>>>>>> a00e5efa
+FAO_PROCESSING_ID = "0010"  # processed data received from Steve Smith