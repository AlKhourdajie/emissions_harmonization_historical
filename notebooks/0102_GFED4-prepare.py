# ---
# jupyter:
#   jupytext:
#     text_representation:
#       extension: .py
#       format_name: percent
#       format_version: '1.3'
#       jupytext_version: 1.16.4
#   kernelspec:
#     display_name: Python 3 (ipykernel)
#     language: python
#     name: python3
# ---

# %%
# import external packages and functions
from pathlib import Path
import pandas as pd
import ptolemy
import xarray as xr
from pandas_indexing import set_openscm_registry_as_default

<<<<<<< HEAD
from emissions_harmonization_historical.constants import DATA_ROOT
=======
# import internal functions
import os
import sys
repo_root = os.path.abspath(os.path.join(os.getcwd(), '..')) # the notebook is in a 'notebooks' folder, so we want to go up one level to the root
sys.path.append(repo_root) # Append the repository root to sys.path
>>>>>>> 1f634693
from emissions_harmonization_historical.gfed import (
    add_global,
    read_cell_area,
    # read_var,
    # read_coords,
    # concat_group,
    # read_monthly,
    # month_to_cftime,
    read_year,
<<<<<<< HEAD
=======
    read_cell_area,
    add_global
>>>>>>> 1f634693
)

# set unit registry
ur = set_openscm_registry_as_default()


# %% [markdown]
# Set paths

# %%
gfed_release = "GFED4.1s"

gfed_data_folder = DATA_ROOT / Path("national", "gfed", "data_raw")

<<<<<<< HEAD
gfed_data_aux_folder = DATA_ROOT / Path("national", "gfed", "data_aux")
gfed_emission_factors = Path(
    gfed_data_aux_folder, "GFED4_Emission_Factors.txt"
)  # emission factors of burning of different biomes
gfed_nmvoc_aux_conversion = Path(
    gfed_data_aux_folder, "NMVOC-species.xlsx"
)  # for unit conversion of volatile organic compounds
voc_unit = "kg VOC"  # or kg C
gfed_isomask = Path(gfed_data_aux_folder, "iso_mask.nc")  # for aggregating to countries
gfed_grid_template = Path(
    gfed_data_aux_folder, "BC-em-openburning_input4MIPs_emissions_CMIP_REMIND-MAGPIE-SSP5-34-OS-V1_gn_201501-210012.nc"
)  # for country-level grid emissions reporting template
=======
gfed_data_aux_folder = Path("..", "data", "national", "gfed", "data_aux")
gfed_emission_factors = Path(gfed_data_aux_folder, "GFED4_Emission_Factors.txt") # emission factors of burning of different biomes
gfed_nmvoc_aux_conversion = Path(gfed_data_aux_folder, "NMVOC-species.xlsx") # for unit conversion of volatile organic compounds
voc_unit = "kg VOC" # or kg C
gfed_isomask = Path(gfed_data_aux_folder, "iso_mask.nc") # for aggregating to countries
gfed_grid_template = Path(gfed_data_aux_folder, "BC-em-openburning_input4MIPs_emissions_CMIP_REMIND-MAGPIE-SSP5-34-OS-V1_gn_201501-210012.nc") # for country-level grid emissions reporting template
>>>>>>> 1f634693

gfed_processed_output_file = DATA_ROOT / Path("national", "gfed", "processed", "gfed_cmip7_national_alpha.csv")
gfed_temp_file = DATA_ROOT / Path("national", "gfed", "processed", "gfed_temporaryfile.csv")

# %% [markdown]
# Specify gases to processes

# %%
# use all gases covered in CEDS
gases = ["BC",
         "CH4",
         "CO",
         "CO2",
         "N2O", # new, to have regional, was global in CMIP6
         "NH3",
         "NMVOC", # assumed to be equivalent to IAMC-style reported VOC
         "NOx",
         "OC",
         "SO2"]
# renaming GFED variables to longer IAMC-style naming (renaming happens only at the end of this script)
sector_mapping = {
    "AGRI": "Agricultural Waste Burning",
    "BORF": "Forest Burning",
    "DEFO": "Forest Burning",
    "PEAT": "Peat Burning",
    "SAVA": "Grassland Burning",
    "TEMF": "Forest Burning"
}

# %% [markdown]
# Load raw emissions data

# %%
# load raw emissions data
emissions = xr.concat(
    [
        read_year(filename)
        for filename in sorted(gfed_data_folder.glob("*.hdf5"), key=lambda p: p.stem)
    ],
    dim="time",
)
# add the cell_area data variable
emissions["cell_area"] = read_cell_area(next(iter(gfed_data_folder.glob("*.hdf5"))))
# set unit attributes for the DM (dry matter) and C (Carbon)
emissions["DM"].attrs.update(dict(unit="kg DM m-2 / month"))
emissions["C"].attrs.update(dict(unit="g C m-2 / month"))
# show xarray
emissions

# %% [markdown]
# Get emissions factor for different species

<<<<<<< HEAD
# %%
_, marker, *sectors = pd.read_csv(gfed_emission_factors, sep=r"\s+", skiprows=15, nrows=1, header=None).iloc[0]
assert marker == "SPECIE", f"header in {gfed_emission_factors} is not in line 16 anymore or looks different"
=======
# +
_, marker, *sectors = pd.read_csv(
    gfed_emission_factors, sep="\s+", skiprows=15, nrows=1, header=None
).iloc[0]
assert (
    marker == "SPECIE"
), f"header in {gfed_emission_factors} is not in line 16 anymore or looks different"
>>>>>>> 1f634693

ef = pd.read_csv(gfed_emission_factors, sep=r"\s+", header=None, names=sectors, comment="#").rename_axis(
    index="em", columns="sector"
)

# Aggregate NMVOC to a total in terms of kgC
nmvoc_species = pd.read_excel(gfed_nmvoc_aux_conversion, index_col=0)
nmvoc_species = nmvoc_species.set_axis(
    nmvoc_species.index.str.replace(r"^(\w+) *\(.*\)$", r"\1", regex=True).rename("em")
)

# Whether to convert to kgC
if voc_unit == "kg C":
    nmvoc_factors = (
        nmvoc_species.loc[nmvoc_species["NMVOC"].isin(["y"])] # thomas gasser confirmed, so can be cleaned up without "?"
        .pipe(lambda df: df["Carbon weight"] / df["Molecular weight"])
        .astype(float)
    )
elif voc_unit == "kg VOC":
    nmvoc_factors = pd.Series(
        1, nmvoc_species.index[nmvoc_species["NMVOC"].isin(["y"])]
    )
else:
    raise NotImplementedError(f"voc_unit must be 'kg VOC' or 'kg C', not: '{voc_unit}'")

ef.loc["NMVOC"] = ef.multiply(nmvoc_factors, axis=0).sum()

ef_per_DM = (
    ef.loc[gases]
    / ef.loc["DM"]
)
# in kg {species} / kg DM
ef_per_DM

# %% [markdown]
# Aggregate to countries

# %%
# Step 1: Load the country (ISO) NetCDF mask with 0.5-degree resolution.
# This mask assigns each grid cell an ISO country code, allowing emissions to be aggregated by country.
# 'chunks={"iso": 1}' uses Dask to enable chunking for memory efficiency, loading one ISO code at a time.
idxr = xr.open_dataarray(gfed_isomask, chunks={'iso': 1})

# Step 2: Open a NetCDF file to use as a grid template for latitude and longitude coordinates.
# The template file provides the lat/lon grid for regridding the emissions data.
with xr.open_dataset(gfed_grid_template) as template:
    # Interpolate the "DM" (Dry Matter) emissions data to the lat/lon grid from the template,
    # using linear interpolation. This matches the emissions data to the same grid resolution.
    dm_regrid = emissions["DM"].interp(lon=template.lon, lat=template.lat, method="linear")

# Step 3: Compute the area of each grid cell using the 'ptolemy.cell_area' function.
# This function calculates the area of each grid cell based on the interpolated lat/lon grid.
# The resulting cell areas are stored in an xarray DataArray, with units of square meters ("m2").
cell_area = xr.DataArray(ptolemy.cell_area(lats=dm_regrid.lat, lons=dm_regrid.lon), attrs=dict(unit="m2"))

# calculate emissions by country by:
# taking the country cell IDs (idxr), multiplying it by the area (cell_area),
# and by the regridded lat/lon grid resummed to per year (dm_regrid.groupby("time.year").sum())
# Step 4: Calculate emissions by country.
# This is done by multiplying the regridded Dry Matter (DM) emissions data by the grid cell areas (cell_area)
# and by the ISO country cell IDs (idxr).
# The emissions are then summed over the lat/lon grid for each year (grouping by "time.year").
# Finally, we get the emissions (in unit kg DM / a) by multiplying by the emissions factor (ef_per_DM).
country_emissions = (
    (dm_regrid.groupby("time.year").sum() * cell_area * idxr)
    .sum(["lat", "lon"])
    .assign_attrs(dict(unit="kg DM / a"))
    * xr.DataArray(ef_per_DM)
).compute()
country_emissions

# %% [markdown]
# Convert units from Dry Matter to emissions

# %%
units = pd.MultiIndex.from_tuples(
    [
        ("BC", "kg C"),
        ("OC", "kg OC"),
        ("CO", "kg CO"),
        ("CO2", "kg CO2"),
        ("CH4", "kg CH4"),
        ("N2O", "kg N2O"),
        ("NH3", "kg NH3"),
        ("NOx", "kg NOx"),
        ("VOC", voc_unit),
        ("SO2", "kg SO2"),
    ],
    names=["em", "unit"],
)
emissions_df = (
    country_emissions.to_series()
    .unstack("year")
    .rename_axis(index={"iso": "country"})
    .pix.semijoin(units, how="left")
    .pix.convert_unit(lambda u: u.replace("kg", "kt"))
)

# %% [markdown]
# Intermediary save before reformatting

# %%
# intermediary save
(
    emissions_df
    .to_csv(gfed_temp_file)
)

# %% [markdown]
# Reformat, including updated variable naming

# %%
burningCMIP7 = (
    pd.read_csv(
        gfed_temp_file,
        index_col=list(range(4)),
    )
    .rename(columns=int)
    .rename_axis(columns="year")
)

# burningCMIP7.pix

# %%
# set units
unit = pd.MultiIndex.from_tuples(
    [
        ("BC", "kt BC/yr"),
        ("OC", "kt OC/yr"),
        ("CO", "kt CO/yr"),
        ("CO2", "kt CO2/yr"),
        ("CH4", "kt CH4/yr"),
        ("N2O", "kt N2O/yr"),
        ("NH3", "kt NH3/yr"),
        ("NOx", "kt NOx/yr"),
        ("NMVOC", "kt VOC/yr"),
        ("SO2", "kt SO2/yr"),
    ],
    names=["em", "unit"],
)

# %%
# TODO: update unit conversions as necessary, e.g. by following IAMC units.
# Could also be done in a IAMC-preprocessing script.

# %%
# reformat
burningCMIP7_ref = (
    burningCMIP7
    .pix.convert_unit(lambda u: u.replace("kt", "Mt"))
    .rename(index=sector_mapping, level="sector")
    .groupby(["em", "sector", "country", "unit"])
    .sum()
)


# rename to IAMC-style variable names
burningCMIP7_ref = (
    burningCMIP7_ref
    .rename(index={"SO2": "Sulfur", "NMVOC": "VOC"}, level="em")
    .pix.format(variable="CMIP7 History|Emissions|{em}|{sector}", drop=True)
    .pix.assign(model="History", scenario=gfed_release)
)

# add global level aggregation ("World")
burningCMIP7_ref = add_global(burningCMIP7_ref, groups=["model", "scenario", "variable", "unit"])

# %%
burningCMIP7.pix

# %%
burningCMIP7_ref.pix

# %% [markdown]
# Save formatted GFED data

<<<<<<< HEAD
# %%
(burningCMIP7_ref.to_csv(gfed_processed_output_file))
=======
(
    burningCMIP7_ref
    .to_csv(gfed_processed_output_file)
)
>>>>>>> 1f634693
<|MERGE_RESOLUTION|>--- conflicted
+++ resolved
@@ -20,15 +20,7 @@
 import xarray as xr
 from pandas_indexing import set_openscm_registry_as_default
 
-<<<<<<< HEAD
 from emissions_harmonization_historical.constants import DATA_ROOT
-=======
-# import internal functions
-import os
-import sys
-repo_root = os.path.abspath(os.path.join(os.getcwd(), '..')) # the notebook is in a 'notebooks' folder, so we want to go up one level to the root
-sys.path.append(repo_root) # Append the repository root to sys.path
->>>>>>> 1f634693
 from emissions_harmonization_historical.gfed import (
     add_global,
     read_cell_area,
@@ -38,11 +30,6 @@
     # read_monthly,
     # month_to_cftime,
     read_year,
-<<<<<<< HEAD
-=======
-    read_cell_area,
-    add_global
->>>>>>> 1f634693
 )
 
 # set unit registry
@@ -57,7 +44,6 @@
 
 gfed_data_folder = DATA_ROOT / Path("national", "gfed", "data_raw")
 
-<<<<<<< HEAD
 gfed_data_aux_folder = DATA_ROOT / Path("national", "gfed", "data_aux")
 gfed_emission_factors = Path(
     gfed_data_aux_folder, "GFED4_Emission_Factors.txt"
@@ -70,14 +56,6 @@
 gfed_grid_template = Path(
     gfed_data_aux_folder, "BC-em-openburning_input4MIPs_emissions_CMIP_REMIND-MAGPIE-SSP5-34-OS-V1_gn_201501-210012.nc"
 )  # for country-level grid emissions reporting template
-=======
-gfed_data_aux_folder = Path("..", "data", "national", "gfed", "data_aux")
-gfed_emission_factors = Path(gfed_data_aux_folder, "GFED4_Emission_Factors.txt") # emission factors of burning of different biomes
-gfed_nmvoc_aux_conversion = Path(gfed_data_aux_folder, "NMVOC-species.xlsx") # for unit conversion of volatile organic compounds
-voc_unit = "kg VOC" # or kg C
-gfed_isomask = Path(gfed_data_aux_folder, "iso_mask.nc") # for aggregating to countries
-gfed_grid_template = Path(gfed_data_aux_folder, "BC-em-openburning_input4MIPs_emissions_CMIP_REMIND-MAGPIE-SSP5-34-OS-V1_gn_201501-210012.nc") # for country-level grid emissions reporting template
->>>>>>> 1f634693
 
 gfed_processed_output_file = DATA_ROOT / Path("national", "gfed", "processed", "gfed_cmip7_national_alpha.csv")
 gfed_temp_file = DATA_ROOT / Path("national", "gfed", "processed", "gfed_temporaryfile.csv")
@@ -130,19 +108,9 @@
 # %% [markdown]
 # Get emissions factor for different species
 
-<<<<<<< HEAD
 # %%
 _, marker, *sectors = pd.read_csv(gfed_emission_factors, sep=r"\s+", skiprows=15, nrows=1, header=None).iloc[0]
 assert marker == "SPECIE", f"header in {gfed_emission_factors} is not in line 16 anymore or looks different"
-=======
-# +
-_, marker, *sectors = pd.read_csv(
-    gfed_emission_factors, sep="\s+", skiprows=15, nrows=1, header=None
-).iloc[0]
-assert (
-    marker == "SPECIE"
-), f"header in {gfed_emission_factors} is not in line 16 anymore or looks different"
->>>>>>> 1f634693
 
 ef = pd.read_csv(gfed_emission_factors, sep=r"\s+", header=None, names=sectors, comment="#").rename_axis(
     index="em", columns="sector"
@@ -319,12 +287,5 @@
 # %% [markdown]
 # Save formatted GFED data
 
-<<<<<<< HEAD
-# %%
-(burningCMIP7_ref.to_csv(gfed_processed_output_file))
-=======
-(
-    burningCMIP7_ref
-    .to_csv(gfed_processed_output_file)
-)
->>>>>>> 1f634693
+# %%
+(burningCMIP7_ref.to_csv(gfed_processed_output_file))